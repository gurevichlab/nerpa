#!/usr/bin/env python3

import sys
import os
import argparse
import csv
import site
import shutil
import json
import yaml

import nerpa_init
nerpa_init.init()


site.addsitedir(nerpa_init.python_modules_dir)

import predictions_preprocessor
import nerpa_utils
import handle_rban
import logger

from src.nerpa_pipeline.rban_names_helper import rBAN_Names_Helper
from pathlib import Path

# for detecting and processing antiSMASH v.5 output
site.addsitedir(os.path.join(nerpa_init.python_modules_dir, 'NRPSPredictor_utils'))
from NRPSPredictor_utils.json_handler import get_main_json_fpath
from NRPSPredictor_utils.main import main as convert_antiSMASH_v5
from src.NewMatcher.scoring_helper import ScoringHelper
from src.NewMatcher.scoring_config import load_config as load_scoring_config
from src.NewMatcher.matcher import get_matches
<<<<<<< HEAD
from src.data_types import (
    BGC_Variant,
    NRP_Variant,
    UNKNOWN_RESIDUE
)
from src.write_results import write_results
=======
from src.data_types import UNKNOWN_RESIDUE
from src.write_results import write_results, write_nrp_variants, write_bgc_variants
>>>>>>> 1b2af68d

def parse_args(log):
    parser = argparse.ArgumentParser(formatter_class=argparse.RawDescriptionHelpFormatter)
    genomic_group = parser.add_argument_group('Genomic input', 'Genomes of NRP-producing organisms (i.e. BGC predictions)')
    genomic_group.add_argument("--antismash_output_list", dest="antismash_out",
                               help="file with list of paths to antiSMASH output directories", type=str)
    genomic_group.add_argument("--antismash", "-a", dest="antismash", action='append',
                               help="single antiSMASH output directory or directory with many antiSMASH outputs")
    genomic_group.add_argument("--sequences", dest="seqs", help="GenBank/EMBL/FASTA file containing DNA sequences")

    struct_group = parser.add_argument_group('Chemical input', 'Structures of NRP molecules')
    struct_input_group = struct_group.add_mutually_exclusive_group()
    struct_input_group.add_argument("--rban-json", dest="rban_output",
                                    help="json file with rBAN-preprocessed NRP structures", type=str)
    struct_input_group.add_argument("--smiles", dest="smiles", nargs='*',
                        help="string (or several strings) with structures in the SMILES format", type=str)
    struct_input_group.add_argument("--smiles-tsv", dest="smiles_tsv",
                        help="multi-column file containing structures in the SMILES format", type=str)
    struct_group.add_argument("--col-smiles", dest="col_smiles",
                        help="column name in smiles-tsv for structures in the SMILES format [default: 'SMILES']",
                        type=str, default='SMILES')
    struct_group.add_argument("--col-id", dest="col_id",
                        help="column name in smiles-tsv for structure identifier (if not provided, row index will be used)",
                        type=str)
    struct_group.add_argument("--sep", dest="sep",
                        help="column separator in smiles-tsv", type=str, default='\t')

    advanced_input_group = parser.add_argument_group('Advanced input', 'Preprocessed BGC predictions and NRP structures in custom Nerpa-compliant formats')
    advanced_input_group.add_argument("--predictions", "-p", nargs=1, dest="predictions",
                                          help="file with paths to preprocessed BGC prediction files", type=str)
    advanced_input_group.add_argument("--structures", "-s", dest="structures",
                                          help="file with Nerpa-preprocessed NRP structures", type=str)
    advanced_input_group.add_argument("--configs_dir", help="custom directory with adjusted Nerpa configs", action="store", type=str)
    advanced_input_group.add_argument("--force-existing-outdir", dest="output_dir_reuse", action="store_true", default=False,
                                      help="don't crash if the output dir already exists")

    # parser.add_argument("--insertion", help="insertion score [default=-2.8]", default=-2.8, action="store")
    # parser.add_argument("--deletion", help="deletion score [default=-5]", default=-5, action="store")
    parser.add_argument('--rban-monomers-db', dest='rban_monomers', type=str, default=None,
                        help='file with custom monomers in rBAN compatible format')
    parser.add_argument("--process-hybrids", dest="process_hybrids", action="store_true", default=False,
                        help="process NRP-PK hybrid monomers (requires use of rBAN)")
    parser.add_argument('--antismash-path', dest='antismash_path', type=str, default=None,
                        help='path to antismash source directory')
    parser.add_argument("--threads", default=1, type=int, help="number of threads for running Nerpa", action="store")
    parser.add_argument("--debug", action="store_true", default=False,
                        help="run in the debug mode (keep intermediate files)")
    parser.add_argument("--output_dir", "-o", help="output dir [default: nerpa_results/results_<datetime>]",
                        type=str, default=None)

    parsed_args = parser.parse_args()

    validate_arguments(parsed_args, parser, log)
    return parsed_args


def check_tsv_ids_duplicates(reader, col_id):
    from collections import defaultdict
    counts = defaultdict(int)
    for row in reader:
        counts[row[col_id]] += 1
    duplicates = [(k, v) for k,v in counts.items() if v > 1]
    return duplicates


class ValidationError(Exception):
    pass


def validate(expr, msg=''):
    if not expr:
        raise ValidationError(msg)


def validate_arguments(args, parser, log):
    try:
        if not (args.predictions or args.antismash or args.antismash_out or args.seqs):
            raise ValidationError(f'one of the arguments --predictions --antismash/-a --antismash_output_list '
                                  f'--sequences is required')
        if args.predictions and (args.antismash or args.antismash_out or args.seqs):
            raise ValidationError(f'argument --predictions: not allowed with argument --antismash/-a '
                                  f'or --antismash_output_list or --sequences')
        if not (args.structures or args.smiles or args.smiles_tsv or args.rban_output):
            raise ValidationError(f'one of the arguments --rban-json --smiles-tsv --smiles --structures/-s'
                                  f'is required')
        if args.structures and (args.smiles or args.smiles_tsv or args.rban_output):
            raise ValidationError('argument --structures/-s: not allowed with argument --rban-json or --smiles '
                                  'or --smiles-tsv')
        if args.smiles_tsv:
            try:
                with open(args.smiles_tsv, newline='') as f_in:
                    reader = csv.DictReader(f_in, delimiter=args.sep, quoting=csv.QUOTE_NONE)
                    validate(args.col_smiles in reader.fieldnames,
                        f'Column "{args.col_smiles}" was specified but does not exist in {args.smiles_tsv}.')
                    if args.col_id:
                        validate(args.col_id in reader.fieldnames,
                            f'Column "{args.col_id}" was specified but does not exist in {args.smiles_tsv}.')
                        duplicates = check_tsv_ids_duplicates(reader, args.col_id)
                        validate(len(duplicates) == 0, f'Duplicate IDs are found: {duplicates}')
            except FileNotFoundError:
                raise ValidationError(f'No such file: "{args.smiles_tsv}".')
            except csv.Error as e:
                raise ValidationError(f'Cannot parse "{args.smiles_tsv}": {e}.')
            except Exception as e:
                raise ValidationError(f'Invalid input file "{args.smiles_tsv}": {e}.')

    except ValidationError as e:
        parser.print_help()
        error_msg = f'{e}\n' if str(e) else 'Options validation failed!'
        log.error(error_msg, to_stderr=True)


def validate_rban_output(path_to_rban_input, path_to_rban_output):
    """
    Checks whether the output is produced. Needed since rBAN silently crashes on certain inputs.

    :param path_to_rban_input: rban input json
    :param path_to_rban_output: rban output json
    :return:
    """
    with open(path_to_rban_input) as f:
        ids_in = set(x['id'] for x in json.load(f))
    with open(path_to_rban_output) as f:
        ids_out = set(x['id'] for x in json.load(f))
    for idx in ids_in - ids_out:
        log.warning(f'No rBAN output for structure "{idx}"')


def run_rban_on_smiles(args, main_out_dir, path_to_rban_jar, path_to_monomers_db, log):
    path_to_rban_input = os.path.join(main_out_dir, 'rban.input.json')
    if args.smiles_tsv:
        handle_rban.generate_rban_input_from_smiles_tsv(
            args.smiles_tsv, path_to_rban_input, sep=args.sep, id_col_name=args.col_id, smi_col_name=args.col_smiles)
    else:
        handle_rban.generate_rban_input_from_smiles_strings(args.smiles, path_to_rban_input)

    path_to_rban_output = os.path.join(main_out_dir, 'rban.output.json')
    log.info('\n======= Structures preprocessing with rBAN')
    handle_rban.run_rban(path_to_rban_jar, path_to_rban_input, path_to_rban_output, path_to_monomers_db, main_out_dir, log)
    validate_rban_output(path_to_rban_input, path_to_rban_output)
    log.info("\n======= Done with Structures preprocessing with rBAN")
    return path_to_rban_output


def create_merged_monomers_db(path_to_rban, path_to_nerpa_monomers, path_to_user_monomers, output_dir):
    from zipfile import ZipFile
    import json
    with ZipFile(path_to_rban) as zf:
        default_db = json.loads(zf.read('molecules/monomer/nrproMonomers.json'))

    def _append_db(path):
        if not path:
            return []
        start_id = 1 + max(m['id'] for m in default_db)
        with open(path_to_nerpa_monomers) as f:
            custom_db = json.loads(f.read())
        return [{**m, 'id':i} for i, m in enumerate(custom_db, start=start_id)]

    default_db += _append_db(path_to_nerpa_monomers)
    default_db += _append_db(path_to_user_monomers)

    path_to_merged_db = os.path.join(output_dir, 'rban_monomers_db.json')
    with open(path_to_merged_db, 'w') as f:
        f.write(json.dumps(default_db))
    return path_to_merged_db


def copy_prediction_list(args, main_out_dir):
    new_prediction_path = os.path.join(main_out_dir, "prediction.info")
    with open(new_prediction_path, 'w') as f:
        with open(args.predictions[0]) as fr:
            for line in fr:
                line_parts = line.split()
                file = line_parts[0]
                if (file[0] != '/'):
                    file = os.path.join(os.path.dirname(os.path.abspath(args.predictions[0])), file)
                f.write(file + "\n")
    return new_prediction_path


def get_antismash_v3_compatible_input_paths(listing_fpath, list_of_paths, output_dir, log):
    '''
    Parses all antiSMASH-related options,
    detects all relevant output dirs (either with .json [aS v.5] or with ./txt/ & ./nrpspks_predictions_txt [aS v.3],
    converts aS v.5 to aS v.3-compliants if needed,
    returns list of paths to each v.3-compliant directory
    :param args:
    :return:
    '''

    def _get_input_antiSMASH_paths(lookup_paths):
        def _is_antiSMASHv3_path(path):
            if os.path.isdir(path) and \
               os.path.isdir(os.path.join(path, 'txt')) and \
               os.path.isdir(os.path.join(path, 'nrpspks_predictions_txt')):
                return True
            return False

        def _is_antiSMASHv5_path(path):
            if os.path.isfile(path) and path.endswith('.json'):
                return True
            if os.path.isdir(path) and get_main_json_fpath(dirpath=path) is not None:
                return True
            return False

        antiSMASHv3_paths = []
        antiSMASHv5_paths = []
        for entry in lookup_paths:
            if _is_antiSMASHv3_path(entry):
                antiSMASHv3_paths.append(entry)
            elif _is_antiSMASHv5_path(entry):
                antiSMASHv5_paths.append(entry)
            elif os.path.isdir(entry):
                # excluding dirs in runtime in os.walk: https://stackoverflow.com/questions/19859840/excluding-directories-in-os-walk
                for root, dirs, files in os.walk(entry, topdown=True):
                    # always ignore files since a single json in a dir should be caught one step before when path was the dir
                    # (see _is_antiSMASHv5_path() ) while multiple jsons in a dir probably means a false positive
                    dirs_to_keep_walking = []
                    for dir in dirs:
                        full_dir_path = os.path.join(root, dir)
                        if _is_antiSMASHv3_path(full_dir_path):
                            antiSMASHv3_paths.append(full_dir_path)
                        elif _is_antiSMASHv5_path(full_dir_path):
                            antiSMASHv5_paths.append(full_dir_path)
                        else:
                            dirs_to_keep_walking.append(dir)
                    dirs[:] = dirs_to_keep_walking
        return antiSMASHv3_paths, antiSMASHv5_paths

    lookup_locations = []
    if listing_fpath is not None:
        with open(listing_fpath) as f:
            for path in f:
                lookup_locations.append(path.strip())

    if list_of_paths:
        lookup_locations += list_of_paths

    antiSMASHv3_paths, antiSMASHv5_paths = _get_input_antiSMASH_paths(lookup_locations)
    log.info("\n=== Genome predictions found: %d antiSMASH v3 inputs; %d antiSMASH v5 inputs" %
             (len(antiSMASHv3_paths), len(antiSMASHv5_paths)))
    if antiSMASHv5_paths:
        log.info("\n======= Preprocessing antiSMASH v5 inputs")
        converted_antiSMASH_v5_outputs_dir = os.path.join(output_dir, "converted_antiSMASH_v5_outputs")
        log.info(f'results will be in {converted_antiSMASH_v5_outputs_dir}', indent=1)
        converted_antiSMASH_v5_paths = convert_antiSMASH_v5(antiSMASHv5_paths +
                                                            ['-o', converted_antiSMASH_v5_outputs_dir, '-m', 'hybrid', "-n", "v3" ])
        antiSMASHv3_paths += converted_antiSMASH_v5_paths
        log.info("\n======= Done with Preprocessing antiSMASH v5 inputs")

    return antiSMASHv3_paths


def run(args, log):
    output_dir = nerpa_utils.set_up_output_dir(output_dirpath=args.output_dir,
                                               crash_if_exists=not args.output_dir_reuse, log=log)
    log.set_up_file_handler(output_dir)
    log.start()

    if args.predictions is not None:
            bgc_variants = []
            for path_to_predictions in args.predictions:
                for file_with_bgc_variants in filter(lambda f: f.suffix in ('yml', 'yaml'),
                                                     Path(path_to_predictions).iterdir()):
                    bgc_variants.extend(BGC_Variant.from_yaml_dict(yaml_record)
                                        for yaml_record in yaml.safe_load(file_with_bgc_variants))
    else:
        antismash_out_dirs = args.antismash if args.antismash is not None else []
        if args.seqs:
            cur_antismash_out = os.path.join(output_dir, 'antismash_output')
            if args.antismash_path:
                antismash_exe = nerpa_utils.get_path_to_program('run_antismash.py', dirpath=args.antismash_path, min_version='5.0')
            else:
                antismash_exe = nerpa_utils.get_path_to_program('antismash', min_version='5.0')
            if antismash_exe is None:
                log.error("Can't find antismash 5.x executable. Please make sure that you have antismash 5.x installed "
                          "in your system or provide path to antismash source directory via --antismash-path option.")
            command = [antismash_exe,
                       '--genefinding-tool', 'prodigal',
                       '--output-dir', cur_antismash_out,
                       '--minimal', '--skip-zip-file', '--enable-nrps-pks',
                       '--cpus', str(args.threads), args.seqs]
            nerpa_utils.sys_call(command, log, cwd=output_dir)
            antismash_out_dirs.append(cur_antismash_out)

        bgc_variants = predictions_preprocessor.parse_antismash_output(get_antismash_v3_compatible_input_paths(
                listing_fpath=args.antismash_out, list_of_paths=antismash_out_dirs,
                output_dir=output_dir, log=log), output_dir, args.debug, log)
        if not args.debug: # in the debug mode all the variants are written during generation
            write_bgc_variants(bgc_variants, output_dir)

    input_configs_dir = args.configs_dir if args.configs_dir else nerpa_init.configs_dir
    current_configs_dir = os.path.join(output_dir, "configs")
    # remember shutil.copytree caveat (compared to dir_util.copy_tree):
    # directory metadata will be copied that may cause potential problems
    # if src dir is too old and there is a cluster cronjob which
    # automatically remove old files from the temporary workspace
    shutil.copytree(input_configs_dir, current_configs_dir, copy_function=shutil.copy)

    path_to_graphs = os.path.join(output_dir, 'structures.info')
    local_monomers_cfg = os.path.join(current_configs_dir, "monomers.tsv")
    path_to_rban = os.path.join(nerpa_init.external_tools_dir, 'rBAN', 'rBAN-1.0.jar')
    path_to_monomers_db = create_merged_monomers_db(
        path_to_rban, os.path.join(current_configs_dir, "monomersdb_nerpa.json"), args.rban_monomers, output_dir)

    if args.structures is not None:
        nrp_variants = []
        for file_with_nrp_variants in filter(lambda f: f.suffix in ('yml', 'yaml'),
                                             Path(args.structures).iterdir()):
            nrp_variants.extend(NRP_Variant.from_yaml_dict(yaml_record)
                                for yaml_record in yaml.safe_load(file_with_nrp_variants))
        graph_records = []  # TODO: should we load them as well?
    else:
        if args.rban_output:
            path_rban_output = args.rban_output
        else:
            path_rban_output = run_rban_on_smiles(args, output_dir, path_to_rban, path_to_monomers_db, log)

        rban_names_helper = rBAN_Names_Helper(Path(local_monomers_cfg))
        graph_records, nrp_variants = handle_rban.parse_rban_output(
            path_rban_output, local_monomers_cfg, path_to_graphs, output_dir, path_to_rban, path_to_monomers_db, log,
            names_helper=rban_names_helper,
            process_hybrids=args.process_hybrids
        )
        write_nrp_variants(nrp_variants, graph_records, output_dir)

    scoring_config = load_scoring_config(Path(__file__).parent / Path('src/NewMatcher/scoring_config.yaml'))  # TODO: this is ugly
    scoring_helper = ScoringHelper(scoring_config)

    log.info("\n======= Nerpa matching")
    matches = get_matches(bgc_variants, nrp_variants, scoring_helper,
                          num_threads=args.threads,
                          log=log)

    write_results(matches, output_dir)
    log.info("RESULTS:")
    log.info("Main report is saved to " + str(output_dir / Path('report.tsv')), indent=1)
    log.info("Detailed reports are saved to " + str(output_dir / Path('matches_details')), indent=1)
    log.finish()


if __name__ == "__main__":
    log = logger.NerpaLogger()
    try:
        args = parse_args(log)
        run(args, log)
    except Exception:
        _, exc_value, _ = sys.exc_info()
        log.exception(exc_value)
    finally:
        # TODO: clean up: remove all intermediate files
        pass<|MERGE_RESOLUTION|>--- conflicted
+++ resolved
@@ -30,17 +30,15 @@
 from src.NewMatcher.scoring_helper import ScoringHelper
 from src.NewMatcher.scoring_config import load_config as load_scoring_config
 from src.NewMatcher.matcher import get_matches
-<<<<<<< HEAD
+
 from src.data_types import (
     BGC_Variant,
     NRP_Variant,
     UNKNOWN_RESIDUE
 )
-from src.write_results import write_results
-=======
-from src.data_types import UNKNOWN_RESIDUE
+
 from src.write_results import write_results, write_nrp_variants, write_bgc_variants
->>>>>>> 1b2af68d
+
 
 def parse_args(log):
     parser = argparse.ArgumentParser(formatter_class=argparse.RawDescriptionHelpFormatter)
