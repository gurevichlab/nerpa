#!/usr/bin/python3
import sys
import os
import argparse
import csv
from shutil import copyfile
import subprocess

import nerpa_init

nerpa_init.init()
import handle_TE
import handle_rban
from logger import log

path_to_exec_dir = os.path.dirname(os.path.abspath(__file__)) + "/"

def parse_args():
    global parser
    parser = argparse.ArgumentParser(formatter_class=argparse.RawDescriptionHelpFormatter)
<<<<<<< HEAD
    genomic_group = parser.add_argument_group('Genomic input', 'description')
    genomic_input_group = genomic_group.add_mutually_exclusive_group(required=True)
    genomic_input_group.add_argument("--predictions", "-p", nargs=1, dest="predictions",
                                     help="path to file with paths to prediction files", type=str)
    genomic_input_group.add_argument("--antismash_output_list", dest="antismash_out",
                               help="path to file with list of paths to antiSMASH output folders", type=str)

    struct_group = parser.add_argument_group('Chemical input', 'description')
    struct_input_group = struct_group.add_mutually_exclusive_group(required=True)
    struct_input_group.add_argument("--smiles", dest="smiles", nargs='*',
                        help="string (or several strings) with smiles", type=str)
    struct_input_group.add_argument("--smiles-tsv", dest="smiles_tsv",
                        help="csv with named columns", type=str)
    struct_input_group.add_argument("--graphs", dest="graphs",
                                    help="", type=str)
    struct_group.add_argument("--col_smiles", dest="col_smiles",
                        help="name of column with smiles [default='SMILES']", type=str, default='SMILES')
    struct_group.add_argument("--col_id", dest="col_id",
                        help="name of col with ids (if not provided, id=[number of row])", type=str)
    struct_group.add_argument("--sep", dest="sep",
                        help="separator in smiles-tsv", type=str, default='\t')

    parser.add_argument("--insertion", help="insertion score [default=-1]", default=-1, action="store")
=======
    parser.add_argument("--predictions", "-p", nargs=1, dest="predictions", help="path to file with paths to prediction files", type=str)
    parser.add_argument("--lib_info", "-l", dest="lib_info", nargs=1, help="path to file with paths to mol files", type=str)
    parser.add_argument("--antismash_output_list", dest="antismash_out", help="path to file with list of paths to antiSMASH output folders", type=str)
    parser.add_argument("--antismash", "-a", dest="antismash", help="path to antiSMASH output or to directory with many antiSMASH outputs", type=str)
    parser.add_argument("--insertion", help="insertion score [default=-2.8]", default=-2.8, action="store")
>>>>>>> 02616a9b
    parser.add_argument("--deletion", help="deletion score [default=-5]", default=-5, action="store")
    parser.add_argument("--modification_cfg", help="path to file with modification description", action="store", type=str)
    parser.add_argument("--monomer_cfg", help="path to file with monomer description", action="store", type=str)
    parser.add_argument("--threads", default=1, type=int, help="number of threads for running Nerpa", action="store")
    parser.add_argument("--local_output_dir", "-o", nargs=1, help="use this output dir", type=str)
    args = parser.parse_args()
    return args


def check_tsv_ids_duplicates(reader, col_id):
    ids = [row[col_id] for row in reader]
    return len(ids) == len(set(ids))

class ValidationError(Exception):
    pass

def validate(expr, msg=''):
    if not expr:
        raise ValidationError(msg)

def validate_arguments(args):
    try:
        if args.smiles_tsv:
            try:
                with open(args.smiles_tsv, newline='') as f_in:
                    reader = csv.DictReader(f_in, delimiter=args.sep, quoting=csv.QUOTE_NONE)
                    validate(args.col_smiles in reader.fieldnames,
                        f'Column "{args.col_smiles}" was specified but does not exist in {args.smiles_tsv}.')
                    if args.col_id:
                        validate(args.col_id in reader.fieldnames,
                            f'Column "{args.col_id}" was specified but does not exist in {args.smiles_tsv}.')
                        validate(check_tsv_ids_duplicates(reader, args.col_id),
                            f'Duplicate IDs are found.')
            except FileNotFoundError:
                raise ValidationError(f'No such file: "{args.smiles_tsv}".')
            except csv.Error as e:
                raise ValidationError(f'Cannot parse "{args.smiles_tsv}": {e}.')
            except Exception as e:
                raise ValidationError(f'Invalid input file "{args.smiles_tsv}": {e}.')

    except ValidationError as e:
        if str(e):
            log.err(str(e))
        parser.print_help()
        sys.exit()


def print_cfg(args, output_dir):
    cfg_file = os.path.join(output_dir, "nerpa.cfg")
    with open(cfg_file, "w") as f:
        f.write("insertion " + str(args.insertion) + "\n")
        f.write("deletion " + str(args.deletion) + "\n")
        f.write(os.path.abspath(os.path.join(output_dir, "modifications.tsv")) + "\n")
        f.write(os.path.abspath(os.path.join(output_dir, "monomers.tsv")) + "\n")
        f.write(os.path.abspath(os.path.join(output_dir, "monomersLogP.tsv")) + "\n")
        f.write("threads " + str(args.threads) + "\n")

    return cfg_file

def which(program):
    def is_exe(fpath):
        return os.path.isfile(fpath) and os.access(fpath, os.X_OK)

    fpath, fname = os.path.split(program)

    cur_path = os.path.dirname(os.path.abspath(__file__))
    if is_exe(os.path.join(cur_path, fname)):
        return os.path.join(cur_path, fname)

    if fpath:
        if is_exe(program):
            return program
    elif "PATH" in os.environ:
        for path in os.environ["PATH"].split(os.pathsep):
            path = path.strip('"')
            exe_file = os.path.join(path, program)
            if is_exe(exe_file):
                return exe_file
    return None


def gen_graphs_from_smiles_tsv(args, main_out_dir, path_to_monomers_tsv, path_to_graphs, path_to_rban_jar):
    path_to_rban_input = os.path.join(main_out_dir, 'rban.input.json')
    if args.smiles_tsv:
        handle_rban.generate_rban_input_from_smiles_tsv(
            args.smiles_tsv, path_to_rban_input, sep=args.sep, id_col_name=args.col_id, smi_col_name=args.col_smiles)
    else:
        handle_rban.generate_rban_input_from_smiles_string(args.smiles, path_to_rban_input)

    path_to_rban_output = os.path.join(main_out_dir, 'rban.output.json')
    log.log('Running rBAN...')
    command = ['java', '-jar', path_to_rban_jar,
               # '-monomersDB', '',
               '-inputFile', path_to_rban_input,
               '-outputFolder', main_out_dir,
               '-outputFileName', os.path.basename(path_to_rban_output)]
    try:
        p = subprocess.run(command, text=True, capture_output=True,
                           # check=True
                           )
        if p.stderr:
            log.err(p.stderr)
        for line in p.stdout.split('\n'):
            if line.startswith('WARNING'):
                log.warn('rBAN ' + line)
    except subprocess.CalledProcessError as e:
        log.err(str(e))
        sys.exit()
    log.log('Done.')

    handle_rban.generate_graphs_from_rban_output(
        path_to_rban_output, path_to_monomers_tsv, path_to_graphs
    )


def copy_prediction_list(args, main_out_dir):
    new_prediction_path = os.path.join(main_out_dir, "prediction.info")
    f = open(new_prediction_path, 'w')
    with open(args.predictions[0]) as fr:
        for line in fr:
            line_parts = line.split()
            file = line_parts[0]
            if (file[0] != '/'):
                file = os.path.join(os.path.dirname(os.path.abspath(args.predictions[0])), file)
            f.write(file + "\n")
    f.close()
    return new_prediction_path


def get_antismash_list(args):
    aouts = []
    if (args.antismash_out is not None):
        with open(args.antismash_out) as f:
            for dir in f:
                aouts.append(dir)

    is_one = False
    if (args.antismash is not None):
        for filename in os.listdir(args.antismash):
            if filename.endswith(".json"):
                is_one = True
            if filename == "nrpspks_predictions_txt":
                is_one = True
        if is_one:
            aouts.append(args.antismash)
        else:
            for filename in os.listdir(args.antismash):
                aouts.append(os.path.join(args.antismash, filename))

    return aouts

def run(args):
    path_to_cur = os.path.dirname(os.path.abspath(__file__))

<<<<<<< HEAD
    validate_arguments(args)
=======
    if (len(sys.argv) == 1):
        parser.print_help()
        sys.exit()

    if (args.predictions is None) and (args.antismash_out is None) and (args.antismash is None):
        log.err("None prediction info file provide")
        parser.print_help()
        sys.exit()

    if (args.predictions is not None) and (args.antismash_out is not None):
        log.err("You cann't use --predictions and --antismash_output_list simultaneously")
        parser.print_help()
        sys.exit()

    if (args.lib_info is None):
        log.err("None NRP structure info file provide")
        parser.print_help()
        sys.exit()
>>>>>>> 02616a9b

    main_out_dir = os.path.abspath(".") + "/"
    if args.local_output_dir is not None:
        main_out_dir = os.path.abspath(args.local_output_dir[0]) + "/"

    if not os.path.exists(main_out_dir):
        os.makedirs(main_out_dir)

    if (args.predictions is not None):
        path_predictions = os.path.abspath(copy_prediction_list(args, main_out_dir))
    else:
        path_predictions = handle_TE.create_predictions_by_antiSAMSHout(get_antismash_list(args), main_out_dir)

    directory = os.path.dirname(main_out_dir)
    if not os.path.exists(directory):
        os.makedirs(directory)
    os.chdir(directory)

    path_to_cfg = print_cfg(args, main_out_dir)

    if not os.path.exists(os.path.dirname('details_mols/')):
        os.makedirs(os.path.dirname('details_mols/'))

    path_to_AA = "./resources/aminoacids.tsv"
    if (os.path.exists(os.path.join(path_to_cur, 'NRPsMatcher'))):
        path_to_AA = "../share/nerpa/aminoacids.tsv"
    path_to_AA = os.path.join(path_to_cur, path_to_AA)

    path_to_modification_cfg = "./resources/modifications.tsv"
    if (os.path.exists(os.path.join(path_to_cur, 'NRPsMatcher'))):
        path_to_modification_cfg = "../share/nerpa/modifications.tsv"
    path_to_modification_cfg = os.path.join(path_to_cur, path_to_modification_cfg)
    if args.modification_cfg is not None:
        path_to_modification_cfg = os.path.abspath(args.modification_cfg)

    local_modifications_cfg = os.path.join(main_out_dir, "modifications.tsv")
    copyfile(path_to_modification_cfg, local_modifications_cfg)


    path_to_monomer_logP = "./resources/monomersLogP.tsv"
    path_to_monomer_cfg = "./resources/monomers.tsv"
    if (os.path.exists(os.path.join(path_to_cur, 'NRPsMatcher'))):
        path_to_monomer_logP =  "../share/nerpa/monomersLogP.tsv"
        path_to_monomer_cfg = "../share/nerpa/monomers.tsv"
    path_to_monomer_logP =  os.path.join(path_to_cur, path_to_monomer_logP)
    path_to_monomer_cfg = os.path.join(path_to_cur, path_to_monomer_cfg)
    if args.monomer_cfg is not None:
        path_to_monomer_cfg = os.path.abspath(args.monomer_cfg)

    local_monomers_logP = os.path.join(main_out_dir, "monomersLogP.tsv")
    local_monomers_cfg = os.path.join(main_out_dir, "monomers.tsv")
    copyfile(path_to_monomer_cfg, local_monomers_cfg)
    copyfile(path_to_monomer_logP, local_monomers_logP)

    path_to_graphs = os.path.join(main_out_dir, 'path_to_graphs')
    if args.graphs:
        copyfile(args.graphs, path_to_graphs)
    else:
        path_to_rban = os.path.join(path_to_cur, '../share/rBAN/rBAN-1.0.jar')
        gen_graphs_from_smiles_tsv(args, main_out_dir, local_monomers_cfg, path_to_graphs, path_to_rban)

    comand = path_to_exec_dir + "/NRPsMatcher \"" +  path_predictions + "\" \"" + path_to_graphs + "\" \"" + path_to_AA + "\" \"" + path_to_cfg + "\"\n"
    print(comand)
    os.system(comand)
    return

args = parse_args()
run(args)<|MERGE_RESOLUTION|>--- conflicted
+++ resolved
@@ -18,13 +18,12 @@
 def parse_args():
     global parser
     parser = argparse.ArgumentParser(formatter_class=argparse.RawDescriptionHelpFormatter)
-<<<<<<< HEAD
     genomic_group = parser.add_argument_group('Genomic input', 'description')
-    genomic_input_group = genomic_group.add_mutually_exclusive_group(required=True)
-    genomic_input_group.add_argument("--predictions", "-p", nargs=1, dest="predictions",
+    genomic_group.add_argument("--predictions", "-p", nargs=1, dest="predictions",
                                      help="path to file with paths to prediction files", type=str)
-    genomic_input_group.add_argument("--antismash_output_list", dest="antismash_out",
+    genomic_group.add_argument("--antismash_output_list", dest="antismash_out",
                                help="path to file with list of paths to antiSMASH output folders", type=str)
+    genomic_group.add_argument("--antismash", "-a", dest="antismash", help="path to antiSMASH output or to directory with many antiSMASH outputs", type=str)
 
     struct_group = parser.add_argument_group('Chemical input', 'description')
     struct_input_group = struct_group.add_mutually_exclusive_group(required=True)
@@ -41,14 +40,7 @@
     struct_group.add_argument("--sep", dest="sep",
                         help="separator in smiles-tsv", type=str, default='\t')
 
-    parser.add_argument("--insertion", help="insertion score [default=-1]", default=-1, action="store")
-=======
-    parser.add_argument("--predictions", "-p", nargs=1, dest="predictions", help="path to file with paths to prediction files", type=str)
-    parser.add_argument("--lib_info", "-l", dest="lib_info", nargs=1, help="path to file with paths to mol files", type=str)
-    parser.add_argument("--antismash_output_list", dest="antismash_out", help="path to file with list of paths to antiSMASH output folders", type=str)
-    parser.add_argument("--antismash", "-a", dest="antismash", help="path to antiSMASH output or to directory with many antiSMASH outputs", type=str)
     parser.add_argument("--insertion", help="insertion score [default=-2.8]", default=-2.8, action="store")
->>>>>>> 02616a9b
     parser.add_argument("--deletion", help="deletion score [default=-5]", default=-5, action="store")
     parser.add_argument("--modification_cfg", help="path to file with modification description", action="store", type=str)
     parser.add_argument("--monomer_cfg", help="path to file with monomer description", action="store", type=str)
@@ -71,6 +63,11 @@
 
 def validate_arguments(args):
     try:
+        if not (args.predictions or args.antismash or args.antismash_out):
+            raise ValidationError(f'one of the arguments --predictions --antismash/-a --antismash_output_list is required')
+        if args.predictions and (args.antismash or args.antismash_out):
+            raise ValidationError(f'argument --predictions: not allowed with argument --antismash/-a or --antismash_output_list')
+
         if args.smiles_tsv:
             try:
                 with open(args.smiles_tsv, newline='') as f_in:
@@ -91,7 +88,7 @@
 
     except ValidationError as e:
         if str(e):
-            log.err(str(e))
+            log.err(f'{e}\n')
         parser.print_help()
         sys.exit()
 
@@ -203,28 +200,7 @@
 def run(args):
     path_to_cur = os.path.dirname(os.path.abspath(__file__))
 
-<<<<<<< HEAD
     validate_arguments(args)
-=======
-    if (len(sys.argv) == 1):
-        parser.print_help()
-        sys.exit()
-
-    if (args.predictions is None) and (args.antismash_out is None) and (args.antismash is None):
-        log.err("None prediction info file provide")
-        parser.print_help()
-        sys.exit()
-
-    if (args.predictions is not None) and (args.antismash_out is not None):
-        log.err("You cann't use --predictions and --antismash_output_list simultaneously")
-        parser.print_help()
-        sys.exit()
-
-    if (args.lib_info is None):
-        log.err("None NRP structure info file provide")
-        parser.print_help()
-        sys.exit()
->>>>>>> 02616a9b
 
     main_out_dir = os.path.abspath(".") + "/"
     if args.local_output_dir is not None:
