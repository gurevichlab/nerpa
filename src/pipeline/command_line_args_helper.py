from pathlib import Path
import argparse
from argparse import Namespace as CommandLineArgs
from src.config import Config
from io import StringIO
import csv

def add_genomic_arguments(parser: argparse.ArgumentParser):
    genomic_group = parser.add_argument_group('Genomic input', 'Genomes of NRP-producing organisms or BGC predictions')
    genomic_group.add_argument("--antismash", "-a", dest="antismash", action='append', type=Path,
                               metavar='DIR',
                               help="single antiSMASH output directory or directory with many antiSMASH outputs inside")
    genomic_group.add_argument("--antismash-paths-file", dest="antismash_outpaths_file", metavar='FILE',
                               help="file with list of paths to antiSMASH output directories", type=Path)
    genomic_group.add_argument("--antismash-job-ids", dest="antismash_job_ids", nargs='*', metavar='STR',
                               help="space-separated job IDs to download from the antiSMASH webserver", type=str)
    genomic_group.add_argument("--genome", dest="seqs", action='append', metavar='FILE',
                               help="genome sequence in the GenBank/EMBL/FASTA format", type=Path)


def add_struct_arguments(parser: argparse.ArgumentParser):
    struct_group = parser.add_argument_group('Chemical input', 'Structures of NRP molecules')
    struct_input_group = struct_group.add_mutually_exclusive_group()
    struct_input_group.add_argument("--smiles", dest="smiles", nargs='*', metavar='STR',
                                    help="space-separated structures in the SMILES format", type=str)
    struct_input_group.add_argument("--smiles-tsv", dest="smiles_tsv", metavar='FILE',
                                    help="multi-column file with structures in the SMILES format and metadata", type=Path)
    struct_group.add_argument("--col-smiles", dest="col_smiles", metavar='STR',
                              help="column name in smiles-tsv for structures in the SMILES format [default: '%(default)s']",
                              type=str, default='SMILES')
    struct_group.add_argument("--col-id", dest="col_id", metavar='STR',
                              help="column name in smiles-tsv for structure identifier [if not provided, row index will be used]",
                              type=str)
    struct_group.add_argument("--sep", dest="sep", metavar='CHAR',
                              help="column separator in smiles-tsv [default: '\\t']", type=str, default='\t')
    struct_input_group.add_argument("--rban-json", dest="rban_output", metavar='FILE',
                                    help="rBAN-preprocessed NRP structures in the JSON file", type=Path)

def add_advanced_arguments(parser: argparse.ArgumentParser):
    advanced_input_group = parser.add_argument_group('Advanced input',
                                                     'Preprocessed data '
                                                     'in custom Nerpa-compliant formats')
    advanced_input_group.add_argument("--bgc-variants", dest="bgc_variants", metavar='DIR',
                                      help="directory with predicted BGC variants (yaml files)", type=Path)
    advanced_input_group.add_argument("--nrp-variants", dest="nrp_variants", metavar='DIR',
                                      help="directory with predicted NRP variants (yaml files)", type=Path)
    advanced_input_group.add_argument("--configs-dir", help="custom directory with Nerpa configs",
                                      metavar='DIR', action="store", type=Path)
    advanced_input_group.add_argument('--rban-monomers-db', dest='rban_monomers', type=Path, default=None,
                                      metavar='FILE', help='file with custom monomers in rBAN compatible format')


def add_pipeline_arguments(parser: argparse.ArgumentParser, default_cfg: Config):
    configs_group = parser.add_argument_group('Nerpa pipeline',
                                              'Nerpa running configuration')

    configs_group.add_argument("--output-dir", "-o", type=Path, metavar='DIR',
                               help="output directory "
                                    f"[default: {default_cfg.output_config.main_out_dir.parent}/" "{CURRENT_TIME}]")
    configs_group.add_argument("--force-output-dir", dest="output_dir_reuse", action="store_true",
                               help="do not crash if the output directory already exists and rewrite its content")

    configs_group.add_argument("--threads", "-t", default=1, type=int, metavar='INT',
                               help="number of threads for running Nerpa [default: %(default)s]", action="store")

    configs_group.add_argument("--process-hybrids", dest="process_hybrids", action="store_true", default=False,
                               help="process NRP-PK hybrid monomers (requires the use of rBAN)")

    configs_group.add_argument("--antismash-installation-dir", dest="antismash_path", type=Path,
                               default=None, metavar='DIR',
                               help="path to the antiSMASH installation directory, i.e., the one containing the "
                                    "'run_antismash.py' script")

    configs_group.add_argument("--max-num-matches-per-bgc", default=None, type=int, metavar='INT',
                               help="maximum number of matches to report per BGC; set 0 for unlimited "
                                    f"[default: {default_cfg.matching_config.max_num_matches_per_bgc}]",
                               action="store")
<<<<<<< HEAD
    configs_group.add_argument("--max-num-matches-per-nrp", default=None, type=int,
                               help="maximum number of matches to report per NRP. "
                                    f"By default {default_cfg.matching_config.max_num_matches_per_nrp}",
                               action="store")
    configs_group.add_argument("--max-num-matches", default=None, type=int,
                               help="maximum number of matches to report in total. "
                                    f"By default {default_cfg.matching_config.max_num_matches}",
=======
    configs_group.add_argument("--max-num-matches-per-nrp", default=None, type=int, metavar='INT',
                               help="maximum number of matches to report per NRP; set 0 for unlimited "
                                    f"[default: {default_cfg.matching_config.max_num_matches_per_nrp}]",
                               action="store")
    configs_group.add_argument("--max-num-matches", default=None, type=int, metavar='INT',
                               help="maximum number of matches to report in total; set 0 for unlimited "
                                    f"[default: {default_cfg.matching_config.max_num_matches}]",
>>>>>>> a2e146c5
                               action="store")
    #configs_group.add_argument("--heuristic-discard", default=False,
    #                           help="immediately discard bad matches based on heuristics", action="store_true")
    configs_group.add_argument("--skip-molecule-drawing",
                               action="store_true", default=False,
                               help="do not draw NRP molecules and monomer graphs "
                                    "(faster and saves space but they will be missing in the HTML report)")

    configs_group.add_argument("--fast-matching",
                               action="store_true", default=False,
                               help="use C++ executable to perform matching (requires compilation)")

    # configs_group.add_argument("--only-preprocessing", action="store_true", default=False,
    #                            help="only generate NRP and BGC variants, do not perform matching (useful for debugging)")
    configs_group.add_argument("--debug", action="store_true", default=False,
                               help="run in the debug mode and keep all intermediate files")


def build_cmdline_args_parser(default_cfg: Config) -> argparse.ArgumentParser:
    parser = argparse.ArgumentParser(formatter_class=argparse.RawDescriptionHelpFormatter)
    add_genomic_arguments(parser)
    add_struct_arguments(parser)
    add_advanced_arguments(parser)
<<<<<<< HEAD
    add_config_arguments(parser, default_cfg)

    default_out_dir = default_cfg.output_config.main_out_dir.parent
    # q: default_out_dir has format '.../results_%Y-%m-%d_%H-%M-%S', but we want '.../results'
    parser.add_argument("--output_dir", "-o",
                        help="output directory. "
                             f"If not provided, results will be saved in {default_out_dir}/" "{CURRENT_TIME}",
                        type=Path)
=======
    add_pipeline_arguments(parser, default_cfg)
>>>>>>> a2e146c5
    return parser


def get_command_line_args(default_cfg: Config) -> CommandLineArgs:
    parser = build_cmdline_args_parser(default_cfg)
    parsed_args = parser.parse_args()
    try:
        validate_arguments(parsed_args)
    except ValidationError as e:
        help_message = StringIO()
        parser.print_help(help_message)
        error_message = str(e) if str(e) else 'Options validation failed!'
        raise ValidationError(error_message + '\n' + help_message.getvalue())
    return parsed_args


def check_tsv_ids_duplicates(reader, col_id):
    from collections import defaultdict
    counts = defaultdict(int)
    for row in reader:
        counts[row[col_id]] += 1
    duplicates = [(k, v) for k,v in counts.items() if v > 1]
    return duplicates


class ValidationError(Exception):
    pass


def validate(expr, msg=''):
    if not expr:
        raise ValidationError(msg)


def validate_arguments(args):  # TODO: I think it all could be done with built-in argparse features
    if not any([args.bgc_variants,
                args.antismash,
                args.antismash_outpaths_file,
                args.antismash_job_ids,
                args.seqs]):
        raise ValidationError(f'at least one genome/BGC input is required')
    if args.bgc_variants and (args.antismash or args.antismash_outpaths_file or args.antismash_job_ids or args.seqs):
        # TODO: what's wrong with having both?
        raise ValidationError(f'argument --bgc-variants is not compatible with other genome/BGC input options')
    if not any([args.nrp_variants,
                args.smiles,
                args.smiles_tsv,
                args.rban_output]):
        raise ValidationError(f'at least one NRP structure input is required')
    if args.nrp_variants and (args.smiles or args.smiles_tsv or args.rban_output):
        # TODO: what's wrong with having both?
        raise ValidationError('argument --nrp-variants is not compatible with other NRP input options')
    if args.smiles_tsv:
        try:
            with open(args.smiles_tsv, newline='') as f_in:
                reader = csv.DictReader(f_in, delimiter=args.sep, quoting=csv.QUOTE_NONE)
                validate(args.col_smiles in reader.fieldnames,
                         f'Column "{args.col_smiles}" was specified but does not exist in {args.smiles_tsv}.')
                if args.col_id:
                    validate(args.col_id in reader.fieldnames,
                             f'Column "{args.col_id}" was specified but does not exist in {args.smiles_tsv}.')
                    duplicates = check_tsv_ids_duplicates(reader, args.col_id)
                    validate(len(duplicates) == 0, f'Duplicate IDs are found: {duplicates}')
        except FileNotFoundError:
            raise ValidationError(f'No such file: "{args.smiles_tsv}".')
        except csv.Error as e:
            raise ValidationError(f'Cannot parse "{args.smiles_tsv}": {e}.')
        except Exception as e:
            raise ValidationError(f'Invalid input file "{args.smiles_tsv}": {e}.')

<|MERGE_RESOLUTION|>--- conflicted
+++ resolved
@@ -75,15 +75,6 @@
                                help="maximum number of matches to report per BGC; set 0 for unlimited "
                                     f"[default: {default_cfg.matching_config.max_num_matches_per_bgc}]",
                                action="store")
-<<<<<<< HEAD
-    configs_group.add_argument("--max-num-matches-per-nrp", default=None, type=int,
-                               help="maximum number of matches to report per NRP. "
-                                    f"By default {default_cfg.matching_config.max_num_matches_per_nrp}",
-                               action="store")
-    configs_group.add_argument("--max-num-matches", default=None, type=int,
-                               help="maximum number of matches to report in total. "
-                                    f"By default {default_cfg.matching_config.max_num_matches}",
-=======
     configs_group.add_argument("--max-num-matches-per-nrp", default=None, type=int, metavar='INT',
                                help="maximum number of matches to report per NRP; set 0 for unlimited "
                                     f"[default: {default_cfg.matching_config.max_num_matches_per_nrp}]",
@@ -91,7 +82,6 @@
     configs_group.add_argument("--max-num-matches", default=None, type=int, metavar='INT',
                                help="maximum number of matches to report in total; set 0 for unlimited "
                                     f"[default: {default_cfg.matching_config.max_num_matches}]",
->>>>>>> a2e146c5
                                action="store")
     #configs_group.add_argument("--heuristic-discard", default=False,
     #                           help="immediately discard bad matches based on heuristics", action="store_true")
@@ -115,18 +105,7 @@
     add_genomic_arguments(parser)
     add_struct_arguments(parser)
     add_advanced_arguments(parser)
-<<<<<<< HEAD
-    add_config_arguments(parser, default_cfg)
-
-    default_out_dir = default_cfg.output_config.main_out_dir.parent
-    # q: default_out_dir has format '.../results_%Y-%m-%d_%H-%M-%S', but we want '.../results'
-    parser.add_argument("--output_dir", "-o",
-                        help="output directory. "
-                             f"If not provided, results will be saved in {default_out_dir}/" "{CURRENT_TIME}",
-                        type=Path)
-=======
     add_pipeline_arguments(parser, default_cfg)
->>>>>>> a2e146c5
     return parser
 
 
