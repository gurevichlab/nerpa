--- conflicted
+++ resolved
@@ -13,11 +13,11 @@
 from src.build_output.html_reporter import create_html_report
 from src.nerpa_ms.monomer_graph.draw_graph import draw_molecule, draw_monomer_graph
 from src.nerpa_ms.monomer_graph.monomer_graph import MonomerGraph
-<<<<<<< HEAD
+
 from src.pipeline.logger import NerpaLogger
-=======
+
 from src.config import ConfigPaths
->>>>>>> e8cc31b3
+
 
 from pathlib import Path
 from io import StringIO
@@ -74,7 +74,6 @@
 
 
 def write_nrp_variants(nrp_variants: List[NRP_Variant],
-<<<<<<< HEAD
                        output_dir: Path,
                        rban_records: Optional[List[Parsed_rBAN_Record]] = None,
                        draw_graphs: bool = False,
@@ -93,20 +92,6 @@
                     if log is not None:
                         log.info(f'Failed to draw molecule for {rban_record.compound_id}: {e}')
 
-=======
-                       config_paths: ConfigPaths,
-                       rban_records: Union[List[Parsed_rBAN_Record], None] = None,
-                       draw: bool = True):
-    if rban_records is not None:
-        write_yaml([rban_record.to_compact_dict() for rban_record in rban_records], config_paths.rban_graphs)
-        for rban_record in rban_records:
-            monomer_graph = MonomerGraph.from_rban_record(rban_record)
-            if draw:
-                draw_molecule(monomer_graph, config_paths.nrp_images_dir / Path(f'molecules/{rban_record.compound_id}.png'))
-                draw_monomer_graph(monomer_graph,
-                                   output_file=config_paths.nrp_images_dir / Path(f'graphs/{rban_record.compound_id}.png'))
->>>>>>> e8cc31b3
-
     config_paths.nrp_variants_dir.mkdir()
     for nrp_id, nrp_id_variants in sort_groupby(nrp_variants, key=lambda nrp_variant: nrp_variant.nrp_id):
         write_yaml(list(nrp_id_variants), config_paths.nrp_variants_dir / Path(f'{nrp_id}.yaml'))
@@ -119,31 +104,6 @@
 
 
 def write_matches_details(matches: List[Match],
-<<<<<<< HEAD
-                          output_dir: Path):
-    (output_dir / Path('matches_details')).mkdir()
-    write_yaml([match.to_dict() for match in matches],
-               output_dir / Path(f'matches_details/matches.yaml'))
-
-    (output_dir / Path('matches_details/per_BGC')).mkdir()
-    write_matches_per_id(matches, output_dir / Path('matches_details/per_BGC'),
-                         get_id=lambda match: f'{match.bgc_variant_info.genome_id}_{match.bgc_variant_info.bgc_idx}')
-
-    (output_dir / Path('matches_details/per_NRP')).mkdir()
-    write_matches_per_id(matches, output_dir / Path('matches_details/per_NRP'),
-                         get_id=lambda match: match.nrp_variant_info.nrp_id)
-
-
-def write_results(matches: List[Match],
-                  output_dir: Path,
-                  bgc_variants: Optional[List[BGC_Variant]] = None,
-                  nrp_variants: Optional[List[NRP_Variant]] = None,
-                  rban_records: Optional[List[Parsed_rBAN_Record]] = None,
-                  matches_details: bool = True,
-                  html_report: bool = False,
-                  log: NerpaLogger = None):
-    (output_dir / 'report.tsv').write_text(build_report(matches))  # FIXME: use the filename from config instead of hard coding
-=======
                           matches_details_output_dir: Path):
     matches_details_output_dir.mkdir()
     write_yaml([match.to_dict_light() for match in matches],
@@ -167,17 +127,12 @@
                   draw_molecules: bool = True,
                   html_report: bool = True):
     config_paths.report.write_text(build_report(matches))
->>>>>>> e8cc31b3
 
     if bgc_variants is not None:
         config_paths.bgc_variants_dir.mkdir()
         write_bgc_variants(bgc_variants, config_paths.bgc_variants_dir)
     if nrp_variants is not None:
-<<<<<<< HEAD
-        write_nrp_variants(nrp_variants, output_dir, rban_records, log)
-=======
         write_nrp_variants(nrp_variants, config_paths, rban_records, draw=draw_molecules)
->>>>>>> e8cc31b3
 
     if matches_details:
         write_matches_details(matches, config_paths.matches_details)
