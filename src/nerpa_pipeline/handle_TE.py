--- conflicted
+++ resolved
@@ -64,18 +64,15 @@
     return possible_BGC
 
 
-<<<<<<< HEAD
-def gen_prediction_for_one_orfs_part(orf_part, prediction_dict, output_prefix, current_part, predictions_info_list):
-=======
 def reverse_prediction(pred_str):
     pred_str = '\n'.join(pred_str.split('\n')[::-1])
     pred_str = pred_str.lstrip('\n')
     pred_str += '\n'
     return pred_str
 
+  
 def gen_prediction_for_one_orfs_part(orf_part, prediction_dict, output_prefix, current_part, predictions_info_list, orf_ori):
     has_plus = False
->>>>>>> 1b1c7de7
     output_str = ""
     for current_orf in orf_part:
         if orf_ori[current_orf] == "+":
