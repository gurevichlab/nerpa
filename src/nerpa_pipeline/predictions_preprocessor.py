--- conflicted
+++ resolved
@@ -101,7 +101,6 @@
 
     all_bgc_variants: List[BGC_Variant] = []
     for dirname in antiSMASH_outs:
-<<<<<<< HEAD
         try:
             if dirname[-1] == '\n':
                 dirname = dirname[:-1]
@@ -144,13 +143,14 @@
 
                 if len(parts) > MAX_NUM_PARTS:
                     print(f'WARNING: Too many parts: {len(parts)}. Keeping first {MAX_NUM_PARTS} of them.')
-                    
+                        
                 for orf_part in parts[:MAX_NUM_PARTS]:
                     bgc_line = build_bgc_assembly_line(orf_part, genome_residue_scores, dirname)
                     if bgc_line:  # TODO: could it be empty in principle?
                         bgc_variant = BGC_Variant(tentative_assembly_line=bgc_line,
+                                                variant_idx=bgc_variant_idx,
                                                 genome_id=base_antiSMASHout_name,  # TODO: use proper genome ID from the upstream info
-                                                bgc_id=f"bgc#{bgc_variant_idx}")   # TODO: use proper BGC ID from the upstream info, maybe still include the variant idx
+                                                bgc_id=f"bgc#{bgc_variant_idx}")   # TODO: use proper BGC ID from the upstream info (it could be the same for many variants!)
                         bgc_variant_idx += 1
                         all_bgc_variants.append(bgc_variant)
         except KeyboardInterrupt as e:
@@ -158,56 +158,6 @@
         except Exception as e:
             print(f'ERROR: {type(e).__name__}: {e}')
             print(f'Skipping {dirname}') 
-=======
-        if dirname[-1] == '\n':
-            dirname = dirname[:-1]
-
-        orf_pos = handle_helper.get_orf_position(dirname)
-        orf_ori = handle_helper.get_orf_orientation(dirname)
-        orf_domains = handle_helper.get_orf_domain_list(dirname)
-
-        print("====PARTS BEFORE: ")
-        parts = handle_helper.get_parts(dirname)
-        handle_helper.debug_print_parts(dirname, parts, orf_domains, orf_ori, orf_pos)
-
-        #print("====SPLIT BY DIST:")
-        parts = splitter.split_by_dist(parts, orf_pos)
-        #handle_helper.debug_print_parts(dirname, parts, orf_domains, orf_ori, orf_pos)
-
-        #print("====SPLIT BY SINGLE ORF WITH Starter-TE")
-        parts = splitter.split_by_one_orf_Starter_TE(parts, orf_ori, orf_domains)
-        #handle_helper.debug_print_parts(dirname, parts, orf_domains, orf_ori, orf_pos)
-
-        #print("====REMOVE SINGLE DOMAINs ORFS")
-        parts = splitter.split_by_single_domain_orf(parts, orf_ori, orf_domains)
-        #handle_helper.debug_print_parts(dirname, parts, orf_domains, orf_ori, orf_pos)
-
-        print("====SPLIT AND REORDER")
-        parts = splitter.split_and_reorder(parts, orf_ori, orf_pos, orf_domains)
-        handle_helper.debug_print_parts(dirname, parts, orf_domains, orf_ori, orf_pos)
-
-        nrpspred_dir = os.path.join(dirname, "nrpspks_predictions_txt")
-        if os.path.isdir(nrpspred_dir):
-            bgc_variant_idx = 0
-            base_antiSMASHout_name = os.path.basename(dirname)
-
-            # reading predicted residue scores for every contig, every gene inside and every A domain inside the gene
-            genome_residue_scores: Dict[GeneId, List[ResidueScores]] = defaultdict(list)
-            for filename in os.listdir(nrpspred_dir):
-                if filename.endswith('nrpspredictor2_codes.txt'):
-                    genome_residue_scores.update(parse_contig_residue_scores(
-                        os.path.join(nrpspred_dir, filename)))
-
-            for orf_part in parts:
-                bgc_line = build_bgc_assembly_line(orf_part, genome_residue_scores, dirname)
-                if bgc_line:  # TODO: could it be empty in principle?
-                    bgc_variant = BGC_Variant(tentative_assembly_line=bgc_line,
-                                              variant_idx=bgc_variant_idx,
-                                              genome_id=base_antiSMASHout_name,  # TODO: use proper genome ID from the upstream info
-                                              bgc_id=f"bgc#{bgc_variant_idx}")   # TODO: use proper BGC ID from the upstream info (it could be the same for many variants!)
-                    bgc_variant_idx += 1
-                    all_bgc_variants.append(bgc_variant)
->>>>>>> f860a605
 
     if debug:
         dump_bgc_variants(os.path.join(outdir, "BGC_variants"), all_bgc_variants)
