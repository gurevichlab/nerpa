from typing import (
    Any,
    Callable,
    Dict,
    List,
    NamedTuple,
    Optional
)
from src.aa_specificity_prediction_model.model_wrapper import ModelWrapper
from src.aa_specificity_prediction_model.specificity_predictions_calibration import calibrate_scores
from src.antismash_parsing.antismash_parser_types import (
    A_Domain,
    BGC_Cluster,
    DomainType,
    Gene,
    SVM_LEVEL,
    SVM_Prediction
)
from src.antismash_parsing.determine_modifications import (
    get_iterative_modules_idxs,
    get_modules_modifications
)
from src.data_types import (
    AA34,
    BGC_Variant,
    BGC_Module,
    LogProb
)
from src.monomer_names_helper import MonomerNamesHelper, MonomerResidue
from src.pipeline.logger import NerpaLogger
from src.config import antiSMASH_Processing_Config, SpecificityPredictionConfig
from src.antismash_parsing.bgcs_split_and_reorder import split_and_reorder
from src.generic.string import hamming_distance
from src.generic.functional import cached_by_key
from src.antismash_parsing.location_features import (
    BGC_Fragment_Loc_Features,
    GeneLocFeatures,
    get_bgc_fragment_loc_features,
    get_gene_loc_features,
    get_module_loc_features,
)
from itertools import chain
import pandas as pd


# TODO: figure out how to write it as "lambda args: args['a_domain'].aa34"
@cached_by_key(key=lambda *args, **kwargs: args[0].aa34)
def get_residue_scores(a_domain: A_Domain,
                       residue_scoring_model: ModelWrapper,
                       monomer_names_helper: MonomerNamesHelper,
                       external_specificity_predictions: Optional[Dict[AA34, Dict[MonomerResidue, LogProb]]],
                       config: SpecificityPredictionConfig,
                       log: NerpaLogger) -> Dict[MonomerResidue, LogProb]:
    if external_specificity_predictions is not None:
        if a_domain.aa34 in external_specificity_predictions:
            return calibrate_scores(external_specificity_predictions[a_domain.aa34],
                                         config,
                                         model='paras')
        else:
            log.info(f'WARNING: No external specificity predictions for AA34 {a_domain.aa34}. '
                     f'Using Nerpa model.')

    def svm_score(aa_name: MonomerResidue, svm_level_prediction: SVM_Prediction) -> float:
        svm_prediction_substrates = {monomer_names_helper.parsed_name(monomer_name, 'antismash').residue
                                     for monomer_name in svm_level_prediction.substrates}
        if aa_name not in config.SVM_SUBSTRATES:
            return config.SVM_NOT_SUPPORTED_SCORE
        if aa_name in svm_prediction_substrates:
            return svm_level_prediction.score
        else:
            return config.SVM_NO_PREDICTION_SCORE

    def similarity_score(aa_code1: str, aa_code2: str) -> float:
        return 1.0 - hamming_distance(aa_code1, aa_code2) / len(aa_code1)

    scoring_table = pd.DataFrame([], columns=config.SCORING_TABLE_COLUMNS).set_index(config.SCORING_TABLE_INDEX)

    condensed_aa_codes = {residue: ([], []) for residue in monomer_names_helper.supported_residues}
    for aa_name, aa10_codes in config.KNOWN_AA10_CODES.items():
        if aa_name == 'oxoDec':
            pass
        aa34_codes = config.KNOWN_AA34_CODES[aa_name]
<<<<<<< HEAD
        residue = monomer_names_helper.parsed_name(aa_name, 'antismash').residue
        condensed_aa_codes[residue][0].extend(aa10_codes)
        condensed_aa_codes[residue][1].extend(aa34_codes)

    for residue, (aa10_codes, aa34_codes) in condensed_aa_codes.items():
        try:
            aa_code_scores = [max(similarity_score(aa_code, known_aa_code)
                                  for known_aa_code in known_aa_codes)
                              for aa_code, known_aa_codes in [(a_domain.aa10, aa10_codes),
                                                              (a_domain.aa34, aa34_codes)]]
        except:
            pass
        svm_scores = [svm_score(residue, a_domain.svm[level])
=======
        aa_code_scores = [max(similarity_score(aa_code, known_aa_code)
                              for known_aa_code in known_aa_codes)
                          for aa_code, known_aa_codes in [(a_domain.aa10, aa10_codes),
                                                          (a_domain.aa34, aa34_codes)]]
        svm_scores = [svm_score(MonomerResidue(aa_name), a_domain.svm[level])
>>>>>>> a2e146c5
                      for level in SVM_LEVEL]
        scoring_table.loc[residue] = aa_code_scores + svm_scores

    predictions = residue_scoring_model(scoring_table,
                                        dictionary_lookup=config.ENABLE_DICTIONARY_LOOKUP,
                                        monomer_names_helper=monomer_names_helper)
    return calibrate_scores(predictions, config, model='nerpa')


def build_gene_assembly_line(gene: Gene,
                             gene_loc_features: GeneLocFeatures,
                             fragment_idx: int,
                             residue_scoring_model: ModelWrapper,
                             monomer_names_helper: MonomerNamesHelper,
                             external_specificity_predictions: Optional[Dict[AA34, Dict[MonomerResidue, LogProb]]],
                             config: SpecificityPredictionConfig,
                             log: NerpaLogger) -> List[BGC_Module]:
    iterative_modules_idxs = get_iterative_modules_idxs(gene)
    modules_modifications = get_modules_modifications(gene)

    built_modules = []
    a_domain_idx = -1  # indexes start from 0
    for module_idx, module in enumerate(gene.modules):
        if module.a_domain is None:
            continue
        a_domain_idx += 1

        residue_scores = get_residue_scores(module.a_domain,
                                            residue_scoring_model,
                                            monomer_names_helper,
                                            external_specificity_predictions,
                                            config,
                                            log)

        built_modules.append(BGC_Module(gene_id=gene.gene_id,
                                        fragment_idx=fragment_idx,
                                        module_loc=get_module_loc_features(module_idx, gene, gene_loc_features),
                                        a_domain_idx=a_domain_idx,
                                        residue_score=residue_scores,
                                        modifications=modules_modifications[module_idx],
                                        iterative_module=module_idx in iterative_modules_idxs,
                                        iterative_gene=gene.is_iterative,
                                        aa10_code=module.a_domain.aa10,
                                        aa34_code=module.a_domain.aa34))

    return built_modules


def build_bgc_fragment_assembly_line(bgc_genes: List[Gene],
                                     fragment_features: BGC_Fragment_Loc_Features,
                                     fragment_idx: int,
                                     residue_scoring_model: ModelWrapper,
                                     monomer_names_helper: MonomerNamesHelper,
                                     external_specificity_predictions: Optional[Dict[AA34, Dict[MonomerResidue, LogProb]]],
                                     config: SpecificityPredictionConfig,
                                     log: NerpaLogger) -> List[BGC_Module]:

    return list(chain.from_iterable(build_gene_assembly_line(gene,
                                                             get_gene_loc_features(gene_idx, bgc_genes, fragment_features),
                                                             fragment_idx,
                                                             residue_scoring_model,
                                                             monomer_names_helper,
                                                             external_specificity_predictions,
                                                             config,
                                                             log)
                                    for gene_idx, gene in enumerate(bgc_genes)))


def build_bgc_assembly_line(raw_fragmented_bgc: List[BGC_Cluster],
                            residue_scoring_model: ModelWrapper,
                            monomer_names_helper: MonomerNamesHelper,
                            external_specificity_predictions: Optional[Dict[AA34, Dict[MonomerResidue, LogProb]]],
                            config: SpecificityPredictionConfig,
                            log: NerpaLogger) -> List[BGC_Module]:

    return list(chain(*(build_bgc_fragment_assembly_line(bgc_fragment.genes,
                                                         fragment_features=get_bgc_fragment_loc_features(fgmnt_idx, raw_fragmented_bgc),
                                                         fragment_idx=fgmnt_idx,
                                                         residue_scoring_model=residue_scoring_model,
                                                         monomer_names_helper=monomer_names_helper,
                                                         external_specificity_predictions=external_specificity_predictions,
                                                         config=config,
                                                         log=log)
                        for fgmnt_idx, bgc_fragment in enumerate(raw_fragmented_bgc))))


# TODO: sometimes a module is split between genes (see BGC0002484). Maybe it's better to merge such modules?
def remove_genes_with_no_a_domains(bgc: BGC_Cluster) -> BGC_Cluster:
    def has_a_domains(gene: Gene) -> bool:
        return any(module.a_domain is not None for module in gene.modules)
    return BGC_Cluster(genome_id=bgc.genome_id,
                       contig_idx=bgc.contig_idx,
                       bgc_idx=bgc.bgc_idx,
                       genes=[gene for gene in bgc.genes if has_a_domains(gene)])


def build_bgc_variants(bgc: BGC_Cluster,
                       external_specificity_predictions: Optional[Dict[AA34, Dict[MonomerResidue, LogProb]]],
                       residue_scoring_model: ModelWrapper,
                       monomer_names_helper: MonomerNamesHelper,
                       antismash_cfg: antiSMASH_Processing_Config,
                       specificity_prediction_cfg: SpecificityPredictionConfig,
                       log: NerpaLogger) -> List[BGC_Variant]:
    if not any(module.a_domain is not None
               for gene in bgc.genes
               for module in gene.modules):
        log.info(f'WARNING: BGC {bgc.bgc_idx} has no genes with A-domains. Skipping.')
        return []
    raw_fragmented_bgcs = split_and_reorder(bgc, antismash_cfg, log)
    return [BGC_Variant(genome_id=bgc.genome_id,
                        contig_idx=bgc.contig_idx,
                        bgc_idx=bgc.bgc_idx,
                        variant_idx=idx,
                        modules=assembly_line)
            for idx, raw_fragmented_bgc in enumerate(raw_fragmented_bgcs)
            if (assembly_line := build_bgc_assembly_line(raw_fragmented_bgc,
                                                         residue_scoring_model,
                                                         monomer_names_helper,
                                                         external_specificity_predictions,
                                                         specificity_prediction_cfg,
                                                         log))]<|MERGE_RESOLUTION|>--- conflicted
+++ resolved
@@ -74,35 +74,15 @@
         return 1.0 - hamming_distance(aa_code1, aa_code2) / len(aa_code1)
 
     scoring_table = pd.DataFrame([], columns=config.SCORING_TABLE_COLUMNS).set_index(config.SCORING_TABLE_INDEX)
-
-    condensed_aa_codes = {residue: ([], []) for residue in monomer_names_helper.supported_residues}
     for aa_name, aa10_codes in config.KNOWN_AA10_CODES.items():
-        if aa_name == 'oxoDec':
-            pass
         aa34_codes = config.KNOWN_AA34_CODES[aa_name]
-<<<<<<< HEAD
-        residue = monomer_names_helper.parsed_name(aa_name, 'antismash').residue
-        condensed_aa_codes[residue][0].extend(aa10_codes)
-        condensed_aa_codes[residue][1].extend(aa34_codes)
-
-    for residue, (aa10_codes, aa34_codes) in condensed_aa_codes.items():
-        try:
-            aa_code_scores = [max(similarity_score(aa_code, known_aa_code)
-                                  for known_aa_code in known_aa_codes)
-                              for aa_code, known_aa_codes in [(a_domain.aa10, aa10_codes),
-                                                              (a_domain.aa34, aa34_codes)]]
-        except:
-            pass
-        svm_scores = [svm_score(residue, a_domain.svm[level])
-=======
         aa_code_scores = [max(similarity_score(aa_code, known_aa_code)
                               for known_aa_code in known_aa_codes)
                           for aa_code, known_aa_codes in [(a_domain.aa10, aa10_codes),
                                                           (a_domain.aa34, aa34_codes)]]
         svm_scores = [svm_score(MonomerResidue(aa_name), a_domain.svm[level])
->>>>>>> a2e146c5
                       for level in SVM_LEVEL]
-        scoring_table.loc[residue] = aa_code_scores + svm_scores
+        scoring_table.loc[aa_name] = aa_code_scores + svm_scores
 
     predictions = residue_scoring_model(scoring_table,
                                         dictionary_lookup=config.ENABLE_DICTIONARY_LOOKUP,
